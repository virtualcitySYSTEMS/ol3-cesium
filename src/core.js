goog.provide('olcs.core');

goog.require('goog.Promise');
goog.require('goog.asserts');
goog.require('goog.async.AnimationDelay');
goog.require('olcs.core.OLImageryProvider');


// Initialize rejection handler.
// Do nothing on rejected promise, like with standard Promises.
goog.Promise.setUnhandledRejectionHandler(function() {});


/**
 * Compute the pixel width and height of a point in meters using the
 * camera frustum.
 * @param {!Cesium.Scene} scene
 * @param {!Cesium.Cartesian3} target
 * @return {!Cesium.Cartesian2} the pixel size
 * @api
 */
olcs.core.computePixelSizeAtCoordinate = function(scene, target) {
  var camera = scene.camera;
  var canvas = scene.canvas;
  var frustum = camera.frustum;
  var distance = Cesium.Cartesian3.magnitude(Cesium.Cartesian3.subtract(
      camera.position, target, new Cesium.Cartesian3()));
  var pixelSize = new Cesium.Cartesian2();
  return frustum.getPixelDimensions(canvas.clientWidth, canvas.clientHeight,
      distance, pixelSize);
};


/**
 * Compute bounding box around a target point.
 * @param {!Cesium.Scene} scene
 * @param {!Cesium.Cartesian3} target
 * @param {number} amount Half the side of the box, in pixels.
 * @return {Array<Cesium.Cartographic>} bottom left and top right
 * coordinates of the box
 */
olcs.core.computeBoundingBoxAtTarget = function(scene, target, amount) {
  var pixelSize = olcs.core.computePixelSizeAtCoordinate(scene, target);
  var transform = Cesium.Transforms.eastNorthUpToFixedFrame(target);

  var bottomLeft = Cesium.Matrix4.multiplyByPoint(
      transform,
      new Cesium.Cartesian3(-pixelSize.x * amount, -pixelSize.y * amount, 0),
      new Cesium.Cartesian3());

  var topRight = Cesium.Matrix4.multiplyByPoint(
      transform,
      new Cesium.Cartesian3(pixelSize.x * amount, pixelSize.y * amount, 0),
      new Cesium.Cartesian3());

  return Cesium.Ellipsoid.WGS84.cartesianArrayToCartographicArray(
      [bottomLeft, topRight]);
};


/**
 *
 * @param {!ol.geom.Geometry} geometry
 * @param {number} height
 * @api
 */
olcs.core.applyHeightOffsetToGeometry = function(geometry, height) {
  geometry.applyTransform(function(input, output, stride) {
    goog.asserts.assert(input === output);
    if (goog.isDef(stride) && stride >= 3) {
      for (var i = 0; i < output.length; i += stride) {
        output[i + 2] = output[i + 2] + height;
      }
    }
    return output;
  });
};


/**
 * @param {!Cesium.Camera} camera
 * @param {number} angle
 * @param {!Cesium.Cartesian3} axis
 * @param {!Cesium.Matrix4} transform
 * @param {olcsx.core.RotateAroundAxisOption=} opt_options
 * @return {goog.Promise}
 * @api
 */
olcs.core.rotateAroundAxis = function(camera, angle, axis, transform,
    opt_options) {
  var clamp = Cesium.Math.clamp;
  var defaultValue = Cesium.defaultValue;

  var options = opt_options || {};
  var duration = defaultValue(options.duration, 500); // ms
  var easing = defaultValue(options.easing, ol.easing.linear);
  var callback = options.callback;

  var start = goog.now();
  var lastProgress = 0;
  var oldTransform = new Cesium.Matrix4();

  return new goog.Promise(function(resolve, reject) {
    var animation = new goog.async.AnimationDelay(function(millis) {
      var progress = easing(clamp((millis - start) / duration, 0, 1));
      goog.asserts.assert(progress > lastProgress);

      camera.transform.clone(oldTransform);
      var stepAngle = (progress - lastProgress) * angle;
      lastProgress = progress;
      camera.lookAtTransform(transform);
      camera.rotate(axis, stepAngle);
      camera.lookAtTransform(oldTransform);

      if (progress < 1) {
        animation.start();
      } else {
        if (callback) {
          callback();
        }
        resolve();
      }
    });
    animation.start();
  });
};


/**
 * @param {!Cesium.Scene} scene
 * @param {number} heading
 * @param {!Cesium.Cartesian3} bottomCenter
 * @param {olcsx.core.RotateAroundAxisOption=} opt_options
 * @api
 */
olcs.core.setHeadingUsingBottomCenter = function(scene, heading,
    bottomCenter, opt_options) {
  var camera = scene.camera;
  // Compute the camera position to zenith quaternion
  var angleToZenith = olcs.core.computeAngleToZenith(scene, bottomCenter);
  var axis = camera.right;
  var quaternion = Cesium.Quaternion.fromAxisAngle(axis, angleToZenith);
  var rotation = Cesium.Matrix3.fromQuaternion(quaternion);

  // Get the zenith point from the rotation of the position vector
  var vector = new Cesium.Cartesian3();
  Cesium.Cartesian3.subtract(camera.position, bottomCenter, vector);
  var zenith = new Cesium.Cartesian3();
  Cesium.Matrix3.multiplyByVector(rotation, vector, zenith);
  Cesium.Cartesian3.add(zenith, bottomCenter, zenith);

  // Actually rotate around the zenith normal
  var transform = Cesium.Matrix4.fromTranslation(zenith);
  var rotateAroundAxis = olcs.core.rotateAroundAxis;
  rotateAroundAxis(camera, heading, zenith, transform, opt_options);
};


/**
 * Get the 3D position of the given pixel of the canvas.
 * @param {!Cesium.Scene} scene
 * @param {!Cesium.Cartesian2} pixel
 * @return {!Cesium.Cartesian3|undefined}
 * @api
 */
olcs.core.pickOnTerrainOrEllipsoid = function(scene, pixel) {
  var ray = scene.camera.getPickRay(pixel);
  var target = scene.globe.pick(ray, scene);
  return target || scene.camera.pickEllipsoid(pixel);
};


/**
 * Get the 3D position of the point at the bottom-center of the screen.
 * @param {!Cesium.Scene} scene
 * @return {!Cesium.Cartesian3|undefined}
 * @api
 */
olcs.core.pickBottomPoint = function(scene) {
  var canvas = scene.canvas;
  var bottom = new Cesium.Cartesian2(
      canvas.clientWidth / 2, canvas.clientHeight);
  return olcs.core.pickOnTerrainOrEllipsoid(scene, bottom);
};


/**
 * Get the 3D position of the point at the center of the screen.
 * @param {!Cesium.Scene} scene
 * @return {!Cesium.Cartesian3|undefined}
 * @api
 */
olcs.core.pickCenterPoint = function(scene) {
  var canvas = scene.canvas;
  var center = new Cesium.Cartesian2(
      canvas.clientWidth / 2,
      canvas.clientHeight / 2);
  return olcs.core.pickOnTerrainOrEllipsoid(scene, center);
};


/**
 * Compute the signed tilt angle on globe, between the opposite of the
 * camera direction and the target normal. Return undefined if there is no
 * intersection of the camera direction with the globe.
 * @param {!Cesium.Scene} scene
 * @return {number|undefined}
 * @api
 */
olcs.core.computeSignedTiltAngleOnGlobe = function(scene) {
  var camera = scene.camera;
  var ray = new Cesium.Ray(camera.position, camera.direction);
  var target = scene.globe.pick(ray, scene);

  if (!target) {
    // no tiles in the area were loaded?
    var ellipsoid = Cesium.Ellipsoid.WGS84;
    var obj = Cesium.IntersectionTests.rayEllipsoid(ray, ellipsoid);
    if (obj) {
      target = Cesium.Ray.getPoint(ray, obj.start);
    }
  }

  if (!target) {
    return undefined;
  }

  var normal = new Cesium.Cartesian3();
  Cesium.Ellipsoid.WGS84.geocentricSurfaceNormal(target, normal);

  var angleBetween = olcs.core.signedAngleBetween;
  var angle = angleBetween(camera.direction, normal, camera.right) - Math.PI;
  return Cesium.Math.convertLongitudeRange(angle);
};


/**
 * Compute the ray from the camera to the bottom-center of the screen.
 * @param {!Cesium.Scene} scene
 * @return {!Cesium.Ray}
 */
olcs.core.bottomFovRay = function(scene) {
  var camera = scene.camera;
  var fovy2 = camera.frustum.fovy / 2;
  var direction = camera.direction;
  var rotation = Cesium.Quaternion.fromAxisAngle(camera.right, fovy2);
  var matrix = Cesium.Matrix3.fromQuaternion(rotation);
  var vector = new Cesium.Cartesian3();
  Cesium.Matrix3.multiplyByVector(matrix, direction, vector);
  return new Cesium.Ray(camera.position, vector);
};


/**
 * Compute the angle between two Cartesian3.
 * @param {!Cesium.Cartesian3} first
 * @param {!Cesium.Cartesian3} second
 * @param {!Cesium.Cartesian3} normal Normal to test orientation against.
 * @return {number}
 */
olcs.core.signedAngleBetween = function(first, second, normal) {
  // We are using the dot for the angle.
  // Then the cross and the dot for the sign.
  var a = new Cesium.Cartesian3();
  var b = new Cesium.Cartesian3();
  var c = new Cesium.Cartesian3();
  Cesium.Cartesian3.normalize(first, a);
  Cesium.Cartesian3.normalize(second, b);
  Cesium.Cartesian3.cross(a, b, c);

  var cosine = Cesium.Cartesian3.dot(a, b);
  var sine = Cesium.Cartesian3.magnitude(c);

  // Sign of the vector product and the orientation normal
  var sign = Cesium.Cartesian3.dot(normal, c);
  var angle = Math.atan2(sine, cosine);
  return sign >= 0 ? angle : -angle;
};


/**
 * Compute the rotation angle around a given point, needed to reach the
 * zenith position.
 * At a zenith position, the camera direction is going througth the earth
 * center and the frustrum bottom ray is going through the chosen pivot
 * point.
 * The bottom-center of the screen is a good candidate for the pivot point.
 * @param {!Cesium.Scene} scene
 * @param {!Cesium.Cartesian3} pivot Point around which the camera rotates.
 * @return {number}
 * @api
 */
olcs.core.computeAngleToZenith = function(scene, pivot) {
  // This angle is the sum of the angles 'fy' and 'a', which are defined
  // using the pivot point and its surface normal.
  //        Zenith |    camera
  //           \   |   /
  //            \fy|  /
  //             \ |a/
  //              \|/pivot
  var camera = scene.camera;
  var fy = camera.frustum.fovy / 2;
  var ray = olcs.core.bottomFovRay(scene);
  var direction = Cesium.Cartesian3.clone(ray.direction);
  Cesium.Cartesian3.negate(direction, direction);

  var normal = new Cesium.Cartesian3();
  Cesium.Ellipsoid.WGS84.geocentricSurfaceNormal(pivot, normal);

  var left = new Cesium.Cartesian3();
  Cesium.Cartesian3.negate(camera.right, left);

  var a = olcs.core.signedAngleBetween(normal, direction, left);
  return a + fy;
};


/**
 * Rotate the camera so that its direction goes through the target point.
 * If a globe is given, the target height is first interpolated from terrain.
 * @param {!Cesium.Camera} camera
 * @param {!Cesium.Cartographic} target
 * @param {Cesium.Globe=} opt_globe
 * @api
 */
olcs.core.lookAt = function(camera, target, opt_globe) {
  if (goog.isDef(opt_globe)) {
    var height = opt_globe.getHeight(target);
    target.height = goog.isDef(height) ? height : 0;
  }

  var ellipsoid = Cesium.Ellipsoid.WGS84;
  var targetb = ellipsoid.cartographicToCartesian(target);

  var position = camera.position;
  var up = new Cesium.Cartesian3();
  ellipsoid.geocentricSurfaceNormal(position, up);

  camera.lookAt(position, targetb, up);
};


/**
 * Convert an OpenLayers extent to a Cesium rectangle.
 * @param {ol.Extent} extent Extent.
 * @param {ol.proj.ProjectionLike} projection Extent projection.
 * @return {Cesium.Rectangle} The corresponding Cesium rectangle.
 * @api
 */
olcs.core.extentToRectangle = function(extent, projection) {
  if (!goog.isNull(extent) && !goog.isNull(projection)) {
    var ext = ol.proj.transformExtent(extent, projection, 'EPSG:4326');
    return Cesium.Rectangle.fromDegrees(ext[0], ext[1], ext[2], ext[3]);
  } else {
    return null;
  }
};


/**
 * Creates Cesium.ImageryLayer best corresponding to the given ol.layer.Layer.
 * Only supports raster layers
 * @param {!ol.layer.Base} olLayer
 * @param {?ol.proj.Projection} viewProj Projection of the view.
 * @return {?Cesium.ImageryLayer} null if not possible (or supported)
 * @api
 */
olcs.core.tileLayerToImageryLayer = function(olLayer, viewProj) {
  if (!(olLayer instanceof ol.layer.Tile)) {
    return null;
  }

  var provider = null;

  var source = olLayer.getSource();
  // handle special cases before the general synchronization
  if (source instanceof ol.source.WMTS) {
    // WMTS uses different TileGrid which is not currently supported
    return null;
  }
  if (source instanceof ol.source.TileImage) {
    var projection = source.getProjection();

    if (goog.isNull(projection)) {
      // if not explicit, assume the same projection as view
      projection = viewProj;
    } else if (projection !== viewProj) {
      return null; // do not sync layers with projections different than view
    }

    var is3857 = projection === ol.proj.get('EPSG:3857');
    var is4326 = projection === ol.proj.get('EPSG:4326');
    if (is3857 || is4326) {
      provider = new olcs.core.OLImageryProvider(source, viewProj);
    } else {
      return null;
    }
  } else {
    // sources other than TileImage are currently not supported
    return null;
  }

  // the provider is always non-null if we got this far

  var layerOptions = {};

  var ext = olLayer.getExtent();
  if (goog.isDefAndNotNull(ext) && !goog.isNull(viewProj)) {
    layerOptions.rectangle = olcs.core.extentToRectangle(ext, viewProj);
  }

  var cesiumLayer = new Cesium.ImageryLayer(provider, layerOptions);
  return cesiumLayer;
};


/**
 * Synchronizes the layer rendering properties (opacity, visible)
 * to the given Cesium ImageryLayer.
 * @param {!ol.layer.Base} olLayer
 * @param {!Cesium.ImageryLayer} csLayer
 * @api
 */
olcs.core.updateCesiumLayerProperties = function(olLayer, csLayer) {
  var opacity = olLayer.getOpacity();
  if (goog.isDef(opacity)) {
    csLayer.alpha = opacity;
  }
  var visible = olLayer.getVisible();
  if (goog.isDef(visible)) {
    csLayer.show = visible;
  }
<<<<<<< HEAD

=======
>>>>>>> 62631d2e
};


/**
 * Convert a 2D or 3D OpenLayers coordinate to Cesium.
 * @param {ol.Coordinate} coordinate Ol3 coordinate.
 * @return {!Cesium.Cartesian3} Cesium cartesian coordinate
 * @api
 */
olcs.core.ol4326CoordinateToCesiumCartesian = function(coordinate) {
  var coo = coordinate;
  goog.isDefAndNotNull(coo);
  return coo.length > 2 ?
      Cesium.Cartesian3.fromDegrees(coo[0], coo[1], coo[2]) :
      Cesium.Cartesian3.fromDegrees(coo[0], coo[1]);
};


/**
 * Convert an array of 2D or 3D OpenLayers coordinates to Cesium.
 * @param {Array.<!ol.Coordinate>} coordinates Ol3 coordinates.
 * @return {!Array.<Cesium.Cartesian3>} Cesium cartesian coordinates
 * @api
 */
olcs.core.ol4326CoordinateArrayToCsCartesians = function(coordinates) {
  goog.asserts.assert(coordinates !== null);
  var toCartesian = olcs.core.ol4326CoordinateToCesiumCartesian;
  var cartesians = [];
  for (var i = 0; i < coordinates.length; ++i) {
    cartesians.push(toCartesian(coordinates[i]));
  }
  return cartesians;
};


/**
 * Reproject an OpenLayers geometry to EPSG:4326 if needed.
 * The geometry will be cloned only when original projection is not EPSG:4326
 * and the properties will be shallow copied.
 * @param {!T} geometry
 * @param {!ol.proj.ProjectionLike} projection
 * @return {!T}
 * @template T
 * @api
 */
olcs.core.olGeometryCloneTo4326 = function(geometry, projection) {
  goog.asserts.assert(goog.isDef(projection));

  var proj4326 = ol.proj.get('EPSG:4326');
  var proj = ol.proj.get(projection);
  if (proj !== proj4326) {
    var properties = geometry.getProperties();
    geometry = geometry.clone();
    geometry.transform(proj, proj4326);
    geometry.setProperties(properties);
  }
  return geometry;
};


/**
 * Convert an OpenLayers color to Cesium.
 * @param {ol.Color|string} olColor
 * @return {!Cesium.Color}
 * @api
 */
olcs.core.convertColorToCesium = function(olColor) {
  olColor = olColor || 'black';
  if (Array.isArray(olColor)) {
    return new Cesium.Color(
        Cesium.Color.byteToFloat(olColor[0]),
        Cesium.Color.byteToFloat(olColor[1]),
        Cesium.Color.byteToFloat(olColor[2]),
        olColor[3]
    );
  } else if (typeof olColor == 'string') {
    return Cesium.Color.fromCssColorString(olColor);
  }
  goog.asserts.fail('impossible');
};<|MERGE_RESOLUTION|>--- conflicted
+++ resolved
@@ -430,10 +430,6 @@
   if (goog.isDef(visible)) {
     csLayer.show = visible;
   }
-<<<<<<< HEAD
-
-=======
->>>>>>> 62631d2e
 };
 
 
